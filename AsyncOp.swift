//
//  AsyncOp.swift
//
//  Created by Jed Lewison
//  Copyright (c) 2015 Magic App Factory. MIT License.

import Foundation


/// AsyncOp is an NSOperation subclass that supports a generic output type and takes care of the boiler plate necessary for asynchronous execution of NSOperations.
/// You can subclass AsyncOp, but because it's a generic subclass and provides convenient closures for performing work as well has handling cancellation, results, and errors, in many cases you may not need to.

public class AsyncOp<InputType, OutputType>: NSOperation {

    @nonobjc public required override init() {
        super.init()
    }

    public var input: AsyncOpValue<InputType> {
        get {
            return _input
        }
        set {
            guard state == .Initial else { debugPrint(WarnSetInput); return }
            _input = newValue
        }
    }

    public private(set) final var output: AsyncOpValue<OutputType> = .None(.NoValue)

    // Closures
    public typealias AsyncOpClosure = (asyncOp: AsyncOp<InputType, OutputType>) -> Void
    public typealias AsyncOpThrowingClosure = (asyncOp: AsyncOp<InputType, OutputType>) throws -> Void
    public typealias AsyncOpPreconditionEvaluator = () throws -> AsyncOpPreconditionInstruction

    // MARK: Implementation details
    override public final func start() {
        state = .Executing
        if !cancelled {
            main()
        } else {
            preconditionEvaluators.removeAll()
            implementationHandler = nil
            finish(with: .None(.Cancelled))
        }
    }

    override public final func main() {
        // Helper functions to decompose the work
        func main_prepareInput() {
            if let handlerForAsyncOpInputRequest = handlerForAsyncOpInputRequest {
                _input = handlerForAsyncOpInputRequest()
                self.handlerForAsyncOpInputRequest = nil
            }
        }

        func main_evaluatePreconditions() -> AsyncOpPreconditionInstruction {

            var errors = [ErrorType]()
            var preconditionInstruction = AsyncOpPreconditionInstruction.Continue

            for evaluator in preconditionEvaluators {
                do {
                    let evaluatorInstruction = try evaluator()
                    switch evaluatorInstruction {
                    case .Cancel where errors.count == 0:
                        preconditionInstruction = .Cancel
                    case .Fail(let error):
                        errors.append(error)
                        preconditionInstruction = AsyncOpPreconditionInstruction(errors: errors)
                    case .Continue, .Cancel:
                        break
                    }
                } catch {
                    errors.append(error)
                    preconditionInstruction = AsyncOpPreconditionInstruction(errors: errors)
                }
            }

            preconditionEvaluators.removeAll()

            return preconditionInstruction
        }

        func main_performImplementation() {
            if let implementationHandler = self.implementationHandler {
                self.implementationHandler = nil
                do {
                    try implementationHandler(asyncOp: self)
                } catch {
                    finish(with: error)
                }
            } else {
                finish(with: AsyncOpError.UnimplementedOperation)
            }
        }

        // The actual implementation
        autoreleasepool {
            main_prepareInput()
            switch main_evaluatePreconditions() {
            case .Continue:
                main_performImplementation() // happy path
            case .Cancel:
                implementationHandler = nil
                cancel()
                finish(with: .Cancelled)
            case .Fail(let error):
                cancel()
                implementationHandler = nil
                finish(with: error)
            }
        }
    }

    override public final func cancel() {
        dispatch_once(&cancelOnceToken) {
            super.cancel()
            self.cancellationHandler?(asyncOp: self)
            self.cancellationHandler = nil
        }
    }

    public private(set) final var paused: Bool = false {
        willSet {
            guard state == .Initial else { return }
            if paused != newValue {
                willChangeValueForKey("isReady")
            }
        }
        didSet {
            guard state == .Initial else { return }
            if paused != oldValue {
                didChangeValueForKey("isReady")
            }
        }
    }

    private var state = AsyncOpState.Initial {
        willSet {
            if newValue != state {
                willChangeValueForState(newValue)
                willChangeValueForState(state)
            }
        }
        didSet {
            if oldValue != state {
                didChangeValueForState(oldValue)
                didChangeValueForState(state)
            }
        }
    }

    /// Overrides for required NSOperation properties
    override public final var asynchronous: Bool { return true }
    override public final var executing: Bool { return state == .Executing }
    override public final var finished: Bool { return state == .Finished }
    override public var ready: Bool { return !paused && super.ready || state != .Initial }

    // MARK: Private storage
    private typealias AsyncInputRequest = () -> AsyncOpValue<InputType>
    private var handlerForAsyncOpInputRequest: AsyncInputRequest?
    private var preconditionEvaluators = [AsyncOpPreconditionEvaluator]()
    private var implementationHandler: AsyncOpThrowingClosure?
    private var completionHandler: AsyncOpClosure?
    private var completionHandlerQueue: NSOperationQueue?
    private var cancellationHandler: AsyncOpClosure?
    private var finishOnceToken: dispatch_once_t = 0
    private var whenFinishedOnceToken: dispatch_once_t = 0
    private var cancelOnceToken: dispatch_once_t = 0
    private var _input: AsyncOpValue<InputType> = AsyncOpValue.None(.NoValue)

}

extension AsyncOp {

    public func onStart(implementationHandler: AsyncOpThrowingClosure) {
        guard state == .Initial else { return }
        self.implementationHandler = implementationHandler
    }

    public func whenFinished(whenFinishedQueue completionHandlerQueue: NSOperationQueue = NSOperationQueue.mainQueue(), completionHandler: AsyncOpClosure) {
        dispatch_once(&whenFinishedOnceToken) {
            guard self.completionHandler == nil else { return }
            if self.finished {
                completionHandlerQueue.addOperationWithBlock {
                    completionHandler(asyncOp: self)
                }
            } else {
                self.completionHandlerQueue = completionHandlerQueue
                self.completionHandler = completionHandler
            }
        }
    }

    public func onCancel(cancellationHandler: AsyncOpClosure) {
        guard state == .Initial else { return }
        self.cancellationHandler = cancellationHandler
    }

}

extension AsyncOp where OutputType: AsyncVoidConvertible {

    public final func finishWithSuccess() {
        finish(with: .Some(OutputType(asyncVoid: .Void)))
    }

}

// MARK: Functions for finishing operation
extension AsyncOp {

    public final func finish(with value: OutputType) {
        finish(with: .Some(value))
    }

    public final func finish(with asyncOpValueError: AsyncOpValueErrorType) {
        finish(with: .None(asyncOpValueError))
    }

    public final func finish(with failureError: ErrorType) {
        finish(with: .None(.Failed(failureError)))
    }

    public final func finish(with asyncOpValue: AsyncOpValue<OutputType>) {
        guard executing else { return }
        dispatch_once(&finishOnceToken) {

            self.output = asyncOpValue
            self.state = .Finished
            guard let completionHandler = self.completionHandler else { return }
            self.completionHandler = nil
            self.implementationHandler = nil
            self.cancellationHandler = nil
            self.handlerForAsyncOpInputRequest = nil
            self.preconditionEvaluators.removeAll()
            guard let completionHandlerQueue = self.completionHandlerQueue else { return }
            self.completionHandlerQueue = nil
            completionHandlerQueue.addOperationWithBlock {
                completionHandler(asyncOp: self)
            }
        }
    }
    
}

extension AsyncOp {

    /// Has no effect on operation readiness once it begins executing
    public final func pause() {
        paused = true
    }

    /// Has no effect on operation readiness once it begins executing
    public final func resume() {
        paused = false
    }

}

extension AsyncOp: AsyncOpInputProvider {

    public func addPreconditionEvaluator(evaluator: AsyncOpPreconditionEvaluator) {
        guard state == .Initial else { debugPrint(WarnSetInput); return }
        preconditionEvaluators.append(evaluator)
    }

<<<<<<< HEAD
    public func preconditionInstructionByEvaluatingOutput() throws -> AsyncOpPreconditionInstruction {
        switch output {
        case .None(let error):
            switch error {
            case .Cancelled, .Nil:
                return .Cancel
            case .Failed(let error):
                return .Fail(error)
            }
        case .Some:
            return .Continue
        }
    }

=======
>>>>>>> 8aafd57e
    public func setInputProvider<T where T: AsyncOpInputProvider, T.ProvidedInputValueType == InputType>(inputProvider: T) {
        guard state == .Initial else { debugPrint(WarnSetInput); return }
        if let inputProvider = inputProvider as? NSOperation {
            addDependency(inputProvider)
        }
        handlerForAsyncOpInputRequest = inputProvider.provideAsyncOpInput
    }

    public typealias ProvidedInputValueType = OutputType
    public func provideAsyncOpInput() -> AsyncOpValue<OutputType> {
        return output
    }

    public func setInput(value: InputType, andResume resume: Bool = false) {
        setInput(AsyncOpValue.Some(value), andResume: resume)
    }

    public func setInput(input: AsyncOpValue<InputType>, andResume resume: Bool = false) {
        guard state == .Initial else { debugPrint(WarnSetInput); return }
        self.input = input
        if resume {
            self.resume()
        }
    }

}

extension AsyncOp {

    public var resultStatus: AsyncOpResultStatus {
        guard state == .Finished else { return .Pending }
        guard !cancelled else { return .Cancelled }
        switch output {
        case .None:
            return .Failed
        case .Some:
            return .Succeeded
        }
    }

}

private extension AsyncOp {

    func willChangeValueForState(state: AsyncOpState) {
        guard let key = state.key else { return }
        willChangeValueForKey(key)
    }

    func didChangeValueForState(state: AsyncOpState) {
        guard let key = state.key else { return }
        didChangeValueForKey(key)
    }
    
}

private let WarnSetInput = "Setting input without manual mode automatic or when operation has started has no effect"

private enum AsyncOpState {
    case Initial
    case Executing
    case Finished
    
    var key: String? {
        switch self {
        case .Executing:
            return "isExecuting"
        case .Finished:
            return "isFinished"
        case .Initial:
            return nil
        }
    }
}<|MERGE_RESOLUTION|>--- conflicted
+++ resolved
@@ -266,23 +266,6 @@
         preconditionEvaluators.append(evaluator)
     }
 
-<<<<<<< HEAD
-    public func preconditionInstructionByEvaluatingOutput() throws -> AsyncOpPreconditionInstruction {
-        switch output {
-        case .None(let error):
-            switch error {
-            case .Cancelled, .Nil:
-                return .Cancel
-            case .Failed(let error):
-                return .Fail(error)
-            }
-        case .Some:
-            return .Continue
-        }
-    }
-
-=======
->>>>>>> 8aafd57e
     public func setInputProvider<T where T: AsyncOpInputProvider, T.ProvidedInputValueType == InputType>(inputProvider: T) {
         guard state == .Initial else { debugPrint(WarnSetInput); return }
         if let inputProvider = inputProvider as? NSOperation {
